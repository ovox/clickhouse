--- conflicted
+++ resolved
@@ -522,11 +522,7 @@
 				query = query.replace(/(--[^\n]*)/g, '').replace(/\s+/g, ' ')
 			}
 			
-<<<<<<< HEAD
-			if (query.match(/^(select|show|exists|create|drop)/i)) {
-=======
-			if (query.match(/^(with|select|show|exists)/i)) {
->>>>>>> 2cf51549
+			if (query.match(/^(with|select|show|exists|create|drop)/i)) {
 				if ( ! R_FORMAT_PARSER.test(query)) {
 					query += ` FORMAT ${ClickHouse.getFullFormatName(me.format)}`;
 				}
